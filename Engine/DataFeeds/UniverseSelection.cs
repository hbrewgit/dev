--- conflicted
+++ resolved
@@ -103,17 +103,13 @@
                     // it is expected that this function is called while in sync with the algo thread,
                     // so we can make direct edits to the security here
                     member.Cache.Reset();
-<<<<<<< HEAD
-                    _dataFeed.RemoveSubscription(member.Symbol);
-                    
-                    // remove symbol mappings for symbols removed from universes
-                    SymbolCache.TryRemove(member.Symbol);
-=======
                     foreach (var configuration in universe.GetSubscriptions(member))
                     {
                         _dataFeed.RemoveSubscription(configuration);
                     }
->>>>>>> bca805f9
+
+                    // remove symbol mappings for symbols removed from universes
+                    SymbolCache.TryRemove(member.Symbol);
                 }
             }
 
